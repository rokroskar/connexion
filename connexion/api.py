--- conflicted
+++ resolved
@@ -61,13 +61,8 @@
 
     def __init__(self, specification, base_url=None, arguments=None,
                  swagger_json=None, swagger_ui=None, swagger_path=None, swagger_url=None,
-<<<<<<< HEAD
                  validate_responses=False, strict_validation=False, resolver=None,
-                 auth_all_paths=False, debug=False, resolver_error_handler=None):
-=======
-                 validate_responses=False, strict_validation=False, resolver=resolver.Resolver(),
-                 auth_all_paths=False, debug=False, validator_map=None):
->>>>>>> 6ff8bc79
+                 auth_all_paths=False, debug=False, resolver_error_handler=None, validator_map=None):
         """
         :type specification: pathlib.Path | dict
         :type base_url: str | None
@@ -88,16 +83,10 @@
         :type resolver_error_handler: callable | None
         """
         self.debug = debug
-<<<<<<< HEAD
+        self.validator_map = validator_map
         self.resolver_error_handler = resolver_error_handler
         logger.debug('Loading specification: %s', specification,
                      extra={'swagger_yaml': specification,
-=======
-        self.validator_map = validator_map
-        self.swagger_yaml_path = pathlib.Path(swagger_yaml_path)
-        logger.debug('Loading specification: %s', swagger_yaml_path,
-                     extra={'swagger_yaml': swagger_yaml_path,
->>>>>>> 6ff8bc79
                             'base_url': base_url,
                             'arguments': arguments,
                             'swagger_ui': swagger_ui,
